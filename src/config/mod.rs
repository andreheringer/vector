--- conflicted
+++ resolved
@@ -228,11 +228,7 @@
 #[async_trait]
 #[typetag::serde(tag = "type")]
 pub trait TransformConfig: core::fmt::Debug + Send + Sync {
-<<<<<<< HEAD
-    async fn build(&self, cx: TransformContext) -> crate::Result<transforms::Transform>;
-=======
-    async fn build(&self) -> crate::Result<Box<dyn transforms::Transform>>;
->>>>>>> 8d68f999
+    async fn build(&self) -> crate::Result<transforms::Transform>;
 
     fn input_type(&self) -> DataType;
 
